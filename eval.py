import os
import pandas as pd
import matplotlib.pyplot as plt
import torch
from transformers import AutoModelForCausalLM, AutoTokenizer
from rouge_score import rouge_scorer
from nltk.translate.bleu_score import sentence_bleu, SmoothingFunction
from sentence_transformers import SentenceTransformer, util


class Evaluator:
<<<<<<< HEAD
    def __init__(self, model_dirs: list, test_dataset_path: str, output_excel: str):
=======
    def __init__(self, model_dirs: list, test_dataset_path: str, output_dir: str, use_semantic_model=False):
>>>>>>> 62b918cb
        """
        Args:
            model_dirs (list): Tüm modellerin bulunduğu dizinlerin listesi.
            test_dataset_path (str): Test veri kümesi dosya yolu.
<<<<<<< HEAD
            output_excel (str): Çıktıların kaydedileceği Excel dosya yolu.
        """
        self.model_dirs = model_dirs
        self.test_dataset_path = test_dataset_path
        self.output_excel = output_excel
        self.semantic_model = SentenceTransformer("dbmdz/bert-base-turkish-cased")
=======
            output_dir (str): Çıktıların kaydedileceği klasör.
            use_semantic_model (bool): Semantik benzerlik için Sentence-Transformers kullanımı.
        """
        self.model_dirs = model_dirs
        self.test_dataset_path = test_dataset_path
        self.output_dir = output_dir
        self.use_semantic_model = use_semantic_model

        if use_semantic_model:
            from sentence_transformers import SentenceTransformer
            self.semantic_model = SentenceTransformer("paraphrase-multilingual-MiniLM-L12-v2", 
                                                      device="cuda" if torch.cuda.is_available() else "cpu")
        else:
            self.semantic_model = None
>>>>>>> 62b918cb

    def load_model_and_tokenizer(self, model_dir):
        tokenizer = AutoTokenizer.from_pretrained(model_dir)
        model = AutoModelForCausalLM.from_pretrained(model_dir)
        device = torch.device("cuda" if torch.cuda.is_available() else "cpu")
        model = model.to(device)
        return model, tokenizer

    def calculate_bleu(self, reference, prediction):
        reference_tokens = reference.split()
        prediction_tokens = prediction.split()
        smooth_fn = SmoothingFunction().method1
        return sentence_bleu([reference_tokens], prediction_tokens, smoothing_function=smooth_fn)

    def calculate_rouge(self, reference, prediction):
        scorer = rouge_scorer.RougeScorer(["rouge1", "rouge2", "rougeL"], use_stemmer=True)
        scores = scorer.score(reference, prediction)
        return scores

    def calculate_semantic_similarity(self, reference, prediction):
<<<<<<< HEAD
        """
        Semantik benzerliği hesaplar.
        """
        ref_emb = self.semantic_model.encode(reference, convert_to_tensor=True)
        pred_emb = self.semantic_model.encode(prediction, convert_to_tensor=True)
        return util.cos_sim(ref_emb, pred_emb).item()
=======
        if self.semantic_model:
            ref_emb = self.semantic_model.encode(reference, convert_to_tensor=True)
            pred_emb = self.semantic_model.encode(prediction, convert_to_tensor=True)
            return float(torch.cosine_similarity(ref_emb, pred_emb).item())
        else:
            vectorizer = TfidfVectorizer()
            tfidf_matrix = vectorizer.fit_transform([reference, prediction])
            return cosine_similarity(tfidf_matrix[0:1], tfidf_matrix[1:2])[0][0]
>>>>>>> 62b918cb

    def evaluate(self):
        if not os.path.exists(self.output_dir):
            os.makedirs(self.output_dir)

        test_data = pd.read_csv(self.test_dataset_path)
<<<<<<< HEAD
        results = []

        # Her modeli sırayla test et
        for idx, model_dir in enumerate(self.model_dirs, start=1):
            model, tokenizer = self.load_model_and_tokenizer(model_dir)
            print(f"Model {model_dir} test ediliyor...")

=======
        all_summary = []

        for model_dir in self.model_dirs:
            model, tokenizer = self.load_model_and_tokenizer(model_dir)
            print(f"Model {model_dir} test ediliyor...")

            results = []
>>>>>>> 62b918cb
            for _, row in test_data.iterrows():
                question = row["soru"]
                reference = row["cevap"]
                inputs = tokenizer(f"{question}\n", return_tensors="pt").to(model.device)

<<<<<<< HEAD
                # Yanıt üretimi optimize edilmiş parametrelerle
                outputs = model.generate(
                    **inputs,
                    max_new_tokens=150,
                    do_sample=False,
=======
                outputs = model.generate(
                    **inputs,
                    max_new_tokens=150,
                    do_sample=True,  # Çeşitlilik için True
                    temperature=0.7,  # Odaklanmış çeşitlilik
                    top_p=0.9,  # Nükleus sampling
>>>>>>> 62b918cb
                    repetition_penalty=1.2,
                    no_repeat_ngram_size=3
                )
                prediction = tokenizer.decode(outputs[0], skip_special_tokens=True)

<<<<<<< HEAD
                # Metrik hesaplamaları
=======
>>>>>>> 62b918cb
                bleu_score = self.calculate_bleu(reference, prediction)
                rouge_scores = self.calculate_rouge(reference, prediction)
                semantic_similarity = self.calculate_semantic_similarity(reference, prediction)

<<<<<<< HEAD
                # Sonuçları sakla
                results.append({
                    "model": model_dir,
=======
                results.append({
>>>>>>> 62b918cb
                    "question": question,
                    "reference": reference,
                    "prediction": prediction,
                    "bleu": bleu_score,
                    "rouge1": rouge_scores["rouge1"].fmeasure,
                    "rouge2": rouge_scores["rouge2"].fmeasure,
                    "rougeL": rouge_scores["rougeL"].fmeasure,
                    "semantic_similarity": semantic_similarity,
                })

<<<<<<< HEAD
            print(f"Model {model_dir} test işlemi tamamlandı.")

            # Sonuçları Excel dosyasına kaydet
            results_df = pd.DataFrame(results)
            results_df.to_excel(self.output_excel, index=False, engine="openpyxl")
            print(f"Sonuçlar {self.output_excel} dosyasına kaydedildi.")

            # Sonuçları TXT dosyasına kaydet
            txt_file_path = self.output_excel.replace(".xlsx", ".txt")  # Aynı isimli bir .txt dosyası oluştur
            with open(txt_file_path, "w", encoding="utf-8") as txt_file:
                for result in results:
                    txt_file.write(
                        f"Model: {result['model']}\n"
                        f"Soru: {result['question']}\n"
                        f"Referans: {result['reference']}\n"
                        f"Tahmin: {result['prediction']}\n"
                        f"BLEU Skoru: {result['bleu']:.4f}\n"
                        f"ROUGE-1: {result['rouge1']:.4f}\n"
                        f"ROUGE-2: {result['rouge2']:.4f}\n"
                        f"ROUGE-L: {result['rougeL']:.4f}\n"
                        f"Semantik Benzerlik: {result['semantic_similarity']:.4f}\n"
                        f"{'-'*50}\n"
                    )
            print(f"Sonuçlar {txt_file_path} dosyasına kaydedildi.")
=======
            model_name = os.path.basename(model_dir)
            model_results_path = os.path.join(self.output_dir, f"{model_name}_test_results.xlsx")
            pd.DataFrame(results).to_excel(model_results_path, index=False, engine="openpyxl")
            print(f"Model sonuçları kaydedildi: {model_results_path}")

            summary = {
                "model": model_name,
                "bleu": pd.DataFrame(results)["bleu"].mean(),
                "rouge1": pd.DataFrame(results)["rouge1"].mean(),
                "rouge2": pd.DataFrame(results)["rouge2"].mean(),
                "rougeL": pd.DataFrame(results)["rougeL"].mean(),
                "semantic_similarity": pd.DataFrame(results)["semantic_similarity"].mean(),
            }
            all_summary.append(summary)

        summary_df = pd.DataFrame(all_summary)
        summary_path = os.path.join(self.output_dir, "summary_results.xlsx")
        summary_df.to_excel(summary_path, index=False, engine="openpyxl")
        print(f"Performans özeti kaydedildi: {summary_path}")

        self.visualize_results(summary_df)

    def visualize_results(self, summary_df):
        summary_df.set_index("model", inplace=True)
        summary_df.plot(kind="bar", figsize=(12, 6))
        plt.title("Model Performans Özeti")
        plt.ylabel("Skor")
        plt.xlabel("Model")
        plt.legend(title="Metrikler")
        plt.tight_layout()
        output_path = os.path.join(self.output_dir, "performance_summary.png")
        plt.savefig(output_path)
        print(f"Performans grafiği kaydedildi: {output_path}")
>>>>>>> 62b918cb


if __name__ == "__main__":
    models = [
        "./models/turkish-gpt2-medium_v1",
        "./models/turkish-gpt2-medium_v2",
        "./models/turkish-gpt2-medium_v3",
        # "./models/turkish-gpt2-large_v1",
        # "./models/turkish-gpt2-large_v2",
        # "./models/turkish-gpt2-large_v3",
    ]

    test_dataset_path = "./dataset/test.csv"
    output_dir = "./outputs"

<<<<<<< HEAD
    # Değerlendirme işlemini başlat
    evaluator = Evaluator(models, test_dataset_path, output_excel)
=======
    evaluator = Evaluator(models, test_dataset_path, output_dir, use_semantic_model=False)
>>>>>>> 62b918cb
    evaluator.evaluate()<|MERGE_RESOLUTION|>--- conflicted
+++ resolved
@@ -9,38 +9,18 @@
 
 
 class Evaluator:
-<<<<<<< HEAD
     def __init__(self, model_dirs: list, test_dataset_path: str, output_excel: str):
-=======
-    def __init__(self, model_dirs: list, test_dataset_path: str, output_dir: str, use_semantic_model=False):
->>>>>>> 62b918cb
         """
         Args:
             model_dirs (list): Tüm modellerin bulunduğu dizinlerin listesi.
             test_dataset_path (str): Test veri kümesi dosya yolu.
-<<<<<<< HEAD
             output_excel (str): Çıktıların kaydedileceği Excel dosya yolu.
+            use_semantic_model (bool): Semantik benzerlik için Sentence-Transformers kullanımı.
         """
         self.model_dirs = model_dirs
         self.test_dataset_path = test_dataset_path
         self.output_excel = output_excel
         self.semantic_model = SentenceTransformer("dbmdz/bert-base-turkish-cased")
-=======
-            output_dir (str): Çıktıların kaydedileceği klasör.
-            use_semantic_model (bool): Semantik benzerlik için Sentence-Transformers kullanımı.
-        """
-        self.model_dirs = model_dirs
-        self.test_dataset_path = test_dataset_path
-        self.output_dir = output_dir
-        self.use_semantic_model = use_semantic_model
-
-        if use_semantic_model:
-            from sentence_transformers import SentenceTransformer
-            self.semantic_model = SentenceTransformer("paraphrase-multilingual-MiniLM-L12-v2", 
-                                                      device="cuda" if torch.cuda.is_available() else "cpu")
-        else:
-            self.semantic_model = None
->>>>>>> 62b918cb
 
     def load_model_and_tokenizer(self, model_dir):
         tokenizer = AutoTokenizer.from_pretrained(model_dir)
@@ -61,30 +41,18 @@
         return scores
 
     def calculate_semantic_similarity(self, reference, prediction):
-<<<<<<< HEAD
         """
         Semantik benzerliği hesaplar.
         """
         ref_emb = self.semantic_model.encode(reference, convert_to_tensor=True)
         pred_emb = self.semantic_model.encode(prediction, convert_to_tensor=True)
         return util.cos_sim(ref_emb, pred_emb).item()
-=======
-        if self.semantic_model:
-            ref_emb = self.semantic_model.encode(reference, convert_to_tensor=True)
-            pred_emb = self.semantic_model.encode(prediction, convert_to_tensor=True)
-            return float(torch.cosine_similarity(ref_emb, pred_emb).item())
-        else:
-            vectorizer = TfidfVectorizer()
-            tfidf_matrix = vectorizer.fit_transform([reference, prediction])
-            return cosine_similarity(tfidf_matrix[0:1], tfidf_matrix[1:2])[0][0]
->>>>>>> 62b918cb
 
     def evaluate(self):
         if not os.path.exists(self.output_dir):
             os.makedirs(self.output_dir)
 
         test_data = pd.read_csv(self.test_dataset_path)
-<<<<<<< HEAD
         results = []
 
         # Her modeli sırayla test et
@@ -92,54 +60,29 @@
             model, tokenizer = self.load_model_and_tokenizer(model_dir)
             print(f"Model {model_dir} test ediliyor...")
 
-=======
-        all_summary = []
-
-        for model_dir in self.model_dirs:
-            model, tokenizer = self.load_model_and_tokenizer(model_dir)
-            print(f"Model {model_dir} test ediliyor...")
-
-            results = []
->>>>>>> 62b918cb
             for _, row in test_data.iterrows():
                 question = row["soru"]
                 reference = row["cevap"]
                 inputs = tokenizer(f"{question}\n", return_tensors="pt").to(model.device)
 
-<<<<<<< HEAD
-                # Yanıt üretimi optimize edilmiş parametrelerle
-                outputs = model.generate(
-                    **inputs,
-                    max_new_tokens=150,
-                    do_sample=False,
-=======
-                outputs = model.generate(
-                    **inputs,
-                    max_new_tokens=150,
-                    do_sample=True,  # Çeşitlilik için True
-                    temperature=0.7,  # Odaklanmış çeşitlilik
-                    top_p=0.9,  # Nükleus sampling
->>>>>>> 62b918cb
-                    repetition_penalty=1.2,
-                    no_repeat_ngram_size=3
-                )
-                prediction = tokenizer.decode(outputs[0], skip_special_tokens=True)
+                    # Yanıt üretimi optimize edilmiş parametrelerle
+                    outputs = model.generate(
+                        **inputs,
+                        max_new_tokens=150,
+                        do_sample=False,
+                        repetition_penalty=1.2,
+                        no_repeat_ngram_size=3
+                    )
+                    prediction = tokenizer.decode(outputs[0], skip_special_tokens=True)
 
-<<<<<<< HEAD
                 # Metrik hesaplamaları
-=======
->>>>>>> 62b918cb
                 bleu_score = self.calculate_bleu(reference, prediction)
                 rouge_scores = self.calculate_rouge(reference, prediction)
                 semantic_similarity = self.calculate_semantic_similarity(reference, prediction)
 
-<<<<<<< HEAD
                 # Sonuçları sakla
                 results.append({
                     "model": model_dir,
-=======
-                results.append({
->>>>>>> 62b918cb
                     "question": question,
                     "reference": reference,
                     "prediction": prediction,
@@ -150,7 +93,6 @@
                     "semantic_similarity": semantic_similarity,
                 })
 
-<<<<<<< HEAD
             print(f"Model {model_dir} test işlemi tamamlandı.")
 
             # Sonuçları Excel dosyasına kaydet
@@ -175,41 +117,6 @@
                         f"{'-'*50}\n"
                     )
             print(f"Sonuçlar {txt_file_path} dosyasına kaydedildi.")
-=======
-            model_name = os.path.basename(model_dir)
-            model_results_path = os.path.join(self.output_dir, f"{model_name}_test_results.xlsx")
-            pd.DataFrame(results).to_excel(model_results_path, index=False, engine="openpyxl")
-            print(f"Model sonuçları kaydedildi: {model_results_path}")
-
-            summary = {
-                "model": model_name,
-                "bleu": pd.DataFrame(results)["bleu"].mean(),
-                "rouge1": pd.DataFrame(results)["rouge1"].mean(),
-                "rouge2": pd.DataFrame(results)["rouge2"].mean(),
-                "rougeL": pd.DataFrame(results)["rougeL"].mean(),
-                "semantic_similarity": pd.DataFrame(results)["semantic_similarity"].mean(),
-            }
-            all_summary.append(summary)
-
-        summary_df = pd.DataFrame(all_summary)
-        summary_path = os.path.join(self.output_dir, "summary_results.xlsx")
-        summary_df.to_excel(summary_path, index=False, engine="openpyxl")
-        print(f"Performans özeti kaydedildi: {summary_path}")
-
-        self.visualize_results(summary_df)
-
-    def visualize_results(self, summary_df):
-        summary_df.set_index("model", inplace=True)
-        summary_df.plot(kind="bar", figsize=(12, 6))
-        plt.title("Model Performans Özeti")
-        plt.ylabel("Skor")
-        plt.xlabel("Model")
-        plt.legend(title="Metrikler")
-        plt.tight_layout()
-        output_path = os.path.join(self.output_dir, "performance_summary.png")
-        plt.savefig(output_path)
-        print(f"Performans grafiği kaydedildi: {output_path}")
->>>>>>> 62b918cb
 
 
 if __name__ == "__main__":
@@ -225,10 +132,6 @@
     test_dataset_path = "./dataset/test.csv"
     output_dir = "./outputs"
 
-<<<<<<< HEAD
     # Değerlendirme işlemini başlat
-    evaluator = Evaluator(models, test_dataset_path, output_excel)
-=======
-    evaluator = Evaluator(models, test_dataset_path, output_dir, use_semantic_model=False)
->>>>>>> 62b918cb
+    evaluator = Evaluator(models, test_dataset_path, output_excel, use_semantic_model=False)  # TF-IDF ile benzerlik
     evaluator.evaluate()